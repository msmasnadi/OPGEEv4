language: python
os:
  - linux
  #- windows
  # - osx
python :
  #- "3.7"
  - "3.8"
  #- "3.9"
  #- "nightly"
  #- "pypy3"

install:
  - pip install -r requirements.txt
  - python setup.py -q install
<<<<<<< HEAD
  - pip install pytest-cov codecov coveralls
script:
  # - cd tests && pytest --cov=opgee/
  - coverage run --source=opgee -m pytest tests/
=======
  - pip install pytest-cov codecov coveralls PyYAML

script:
  - coverage run --source=opgee -m pytest
>>>>>>> f101c6e0
env:
  # set OPGEE_HOME so the test opgee.cfg file is found
  OPGEE_HOME=/home/travis/build/Stanford-EAO/OPGEEv4/tests/files

notifications:
  email: true

branches:
  only:
  - master
  - test-travis
  - /v(\d+)\.(\d+)\.*/

matrix:
  allow_failures:
  - python: nightly

codecov: true
<<<<<<< HEAD

after_success:
  - codecov
=======
after_success:
>>>>>>> f101c6e0
  - coveralls<|MERGE_RESOLUTION|>--- conflicted
+++ resolved
@@ -13,17 +13,10 @@
 install:
   - pip install -r requirements.txt
   - python setup.py -q install
-<<<<<<< HEAD
-  - pip install pytest-cov codecov coveralls
-script:
-  # - cd tests && pytest --cov=opgee/
-  - coverage run --source=opgee -m pytest tests/
-=======
   - pip install pytest-cov codecov coveralls PyYAML
 
 script:
   - coverage run --source=opgee -m pytest
->>>>>>> f101c6e0
 env:
   # set OPGEE_HOME so the test opgee.cfg file is found
   OPGEE_HOME=/home/travis/build/Stanford-EAO/OPGEEv4/tests/files
@@ -42,11 +35,5 @@
   - python: nightly
 
 codecov: true
-<<<<<<< HEAD
-
 after_success:
-  - codecov
-=======
-after_success:
->>>>>>> f101c6e0
   - coveralls