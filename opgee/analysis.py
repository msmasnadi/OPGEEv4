--- conflicted
+++ resolved
@@ -58,13 +58,8 @@
         # Create validation sets from system.cfg to avoid hard-coding these
         self.functional_units = set(getParamAsList('OPGEE.FunctionalUnits'))
 
-<<<<<<< HEAD
-        # This is set in use_GWP() below to a pandas.Series holding the current values
-        # in use, indexed by gas name.
-=======
         # This is set in use_GWP() below to a pandas Series holding the current
         # values in use, indexed by gas name.
->>>>>>> ef40de11
         self.gwp = None
 
         # Use the GWP years and version specified in XML
@@ -225,22 +220,13 @@
 
         :param elt: (etree.Element) representing a <Analysis> element
         :param parent: (opgee.Model) the Model containing the new Analysis
-<<<<<<< HEAD
-        :param field_names: (list of str) Names of Fields to include when instantiating an Analysis.
-            This is a special case to avoid loading more than the one Field being run in a worker.
-=======
-        :param field_names: (list[str] or None) field names to restrict to,
+          :param field_names: (list[str] or None) field names to restrict to,
             otherwise all fields declared in the Analysis are used.
->>>>>>> ef40de11
         :return: (Analysis) instance populated from XML
         """
         name = elt_name(elt)
         attr_dict = cls.instantiate_attrs(elt)
-<<<<<<< HEAD
-        field_names = field_names or [elt_name(node) for node in elt.findall('Field')]
-=======
         field_names = field_names or [elt_name(node) for node in elt.findall('FieldRef')]
->>>>>>> ef40de11
         groups = [Group(node) for node in elt.findall('Group')]
 
         obj = Analysis(name, attr_dict=attr_dict, parent=parent, field_names=field_names, groups=groups)
