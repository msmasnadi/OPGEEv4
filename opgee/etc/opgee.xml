--- conflicted
+++ resolved
@@ -20,149 +20,81 @@
 
 	<Field name="gas_lifting_field" modifies="template">
 		<A name="downhole_pump">1</A>
-<<<<<<< HEAD
-		<A name="water_reinjection">0</A>
-		<A name="natural_gas_reinjection">0</A>
-		<A name="water_flooding">0</A>
-		<A name="gas_lifting">0</A>
-		<A name="gas_flooding">0</A>
-		<A name="steam_flooding">0</A>
-		<A name="country">Venezuela</A>
-		<A name="name">Hamaca</A>
-		<A name="age">13.0</A>
-		<A name="depth">2200.0</A>
-		<A name="oil_prod">158441.0</A>
-		<A name="num_prod_wells">190</A>
-		<A name="num_water_inj_wells">0</A>
-		<A name="well_diam">5.5</A>
-		<A name="prod_index">10.0</A>
-		<A name="res_press">950.0</A>
-		<A name="res_temp">109.6</A>
-		<A name="offshore">0.0</A>
-		<A name="API">8.6</A>
-		<A name="gas_comp_N2">0.1</A>
-		<A name="gas_comp_CO2">5.9</A>
-		<A name="gas_comp_C1">91.9</A>
-		<A name="gas_comp_C2">0.86</A>
-		<A name="gas_comp_C3">0.39</A>
-		<A name="gas_comp_C4">0.85</A>
-		<A name="gas_comp_H2S">0.0</A>
-		<A name="GOR">111.0</A>
-		<A name="WOR">0.1</A>
-		<A name="WIR">1.1</A>
-		<A name="GLIR">363.8</A>
-		<A name="GFIR">166.5</A>
-		<A name="flood_gas_type">NG</A>
-		<A name="SOR">0.0</A>
-		<A name="fraction_elec_onsite">1.0</A>
-		<A name="fraction_remaining_gas_inj">0.0</A>
-		<A name="fraction_water_reinjected">0.0</A>
-		<A name="fraction_steam_cogen">0.0</A>
-		<A name="fraction_steam_solar">0.0</A>
-		<A name="stabilizer_column">0</A>
-		<A name="upgrader_type">Delayed coking</A>
-		<A name="gas_processing_path">Acid Wet Gas</A>
-		<A name="FOR">99.9</A>
-		<A name="frac_venting">0.002</A>
-		<A name="frac_transport_tanker">1.0</A>
-		<A name="frac_transport_barge">0.0</A>
-		<A name="frac_transport_pipeline">1.0</A>
-		<A name="frac_transport_rail">0.0</A>
-		<A name="frac_transport_truck">0.0</A>
-		<A name="transport_dist_tanker">2443.0</A>
-		<A name="transport_dist_barge">500.0</A>
-		<A name="transport_dist_pipeline">140.0</A>
-		<A name="transport_dist_rail">800.0</A>
-		<A name="transport_dist_truck">100.0</A>
-		<A name="oil_sands_mine">None</A>
-		<A name="oil_processing_path">Upgrading</A>
-		<A name="frac_CO2_breakthrough">59</A>
-		<A name="ecosystem_richness">High carbon</A>
-		<A name="field_development_intensity">High</A>
-		<A name="prod_water_inlet_temp">140.0</A>
+	<A name="water_reinjection">0</A>
+	<A name="natural_gas_reinjection">0</A>
+	<A name="water_flooding">0</A>
+	<A name="gas_lifting">0</A>
+	<A name="gas_flooding">0</A>
+	<A name="steam_flooding">0</A>
+	<A name="country">Venezuela</A>
+	<A name="name">Hamaca</A>
+	<A name="age">13.0</A>
+	<A name="depth">2200.0</A>
+	<A name="oil_prod">158441.0</A>
+	<A name="num_prod_wells">190</A>
+	<A name="num_water_inj_wells">0</A>
+	<A name="well_diam">5.5</A>
+	<A name="prod_index">10.0</A>
+	<A name="res_press">950.0</A>
+	<A name="res_temp">109.6</A>
+	<A name="offshore">0.0</A>
+	<A name="API">8.6</A>
+	<A name="gas_comp_N2">0.1</A>
+	<A name="gas_comp_CO2">5.9</A>
+	<A name="gas_comp_C1">91.9</A>
+	<A name="gas_comp_C2">0.86</A>
+	<A name="gas_comp_C3">0.39</A>
+	<A name="gas_comp_C4">0.85</A>
+	<A name="gas_comp_H2S">0.0</A>
+	<A name="GOR">111.0</A>
+	<A name="WOR">0.1</A>
+	<A name="WIR">1.1</A>
+	<A name="GLIR">363.8</A>
+	<A name="GFIR">166.5</A>
+	<A name="flood_gas_type">NG</A>
+	<A name="SOR">0.0</A>
+	<A name="fraction_elec_onsite">1.0</A>
+	<A name="fraction_remaining_gas_inj">0.0</A>
+	<A name="fraction_water_reinjected">0.0</A>
+	<A name="fraction_steam_cogen">0.0</A>
+	<A name="fraction_steam_solar">0.0</A>
+	<A name="stabilizer_column">0</A>
+	<A name="upgrader_type">Delayed coking</A>
+	<A name="gas_processing_path">Acid Wet Gas</A>
+	<A name="FOR">99.9</A>
+	<A name="frac_venting">0.002</A>
+	<A name="frac_transport_tanker">1.0</A>
+	<A name="frac_transport_barge">0.0</A>
+	<A name="frac_transport_pipeline">1.0</A>
+	<A name="frac_transport_rail">0.0</A>
+	<A name="frac_transport_truck">0.0</A>
+	<A name="transport_dist_tanker">2443.0</A>
+	<A name="transport_dist_barge">500.0</A>
+	<A name="transport_dist_pipeline">140.0</A>
+	<A name="transport_dist_rail">800.0</A>
+	<A name="transport_dist_truck">100.0</A>
+	<A name="oil_sands_mine">None</A>
+	<A name="oil_processing_path">Upgrading</A>
+	<A name="frac_CO2_breakthrough">59</A>
+	<A name="ecosystem_richness">High carbon</A>
+	<A name="field_development_intensity">High</A>
+	<A name="prod_water_inlet_temp">140.0</A>
 
 		<!--
 		  Set attributes with correct nesting to Process declarations,
 		  so model / template merger works properly.
 		-->
-		<Aggregator name="ProductionExtraction">
-			<Process class="CrudeOilDewatering">
-        <A name="heater_treater">1</A>
-      </Process>
-		</Aggregator>
-
-		<Aggregator name="SurfaceProcessing">
+	<Aggregator name="ProductionExtraction">
+		<Process class="CrudeOilDewatering">
+        	<A name="heater_treater">1</A>
+        </Process>
+	</Aggregator>
+
+	<Aggregator name="SurfaceProcessing">
       <Process class="HeavyOilDilution">
         <A name="fraction_diluent">0.0</A>
       </Process>
-		</Aggregator>
-=======
-      <A name="water_reinjection">0</A>
-      <A name="natural_gas_reinjection">0</A>
-      <A name="water_flooding">0</A>
-      <A name="gas_lifting">0</A>
-      <A name="gas_flooding">0</A>
-      <A name="steam_flooding">0</A>
-      <A name="country">Venezuela</A>
-      <A name="name">Hamaca</A>
-      <A name="age">13.0</A>
-      <A name="depth">2200.0</A>
-      <A name="oil_prod">158441.0</A>
-      <A name="num_prod_wells">190</A>
-      <A name="num_water_inj_wells">0</A>
-      <A name="well_diam">5.5</A>
-      <A name="prod_index">10.0</A>
-      <A name="res_press">950.0</A>
-      <A name="res_temp">109.6</A>
-      <A name="offshore">0.0</A>
-      <A name="API">8.6</A>
-      <A name="gas_comp_N2">0.1</A>
-      <A name="gas_comp_CO2">5.9</A>
-      <A name="gas_comp_C1">91.9</A>
-      <A name="gas_comp_C2">0.86</A>
-      <A name="gas_comp_C3">0.39</A>
-      <A name="gas_comp_C4">0.85</A>
-      <A name="gas_comp_H2S">0.0</A>
-      <A name="GOR">111.0</A>
-      <A name="WOR">0.1</A>
-      <A name="WIR">1.1</A>
-      <A name="GLIR">363.8</A>
-      <A name="GFIR">166.5</A>
-      <A name="flood_gas_type">NG</A>
-      <A name="SOR">0.0</A>
-      <A name="fraction_elec_onsite">1.0</A>
-      <A name="fraction_remaining_gas_inj">0.0</A>
-      <A name="fraction_water_reinjected">0.0</A>
-      <A name="fraction_steam_cogen">0.0</A>
-      <A name="fraction_steam_solar">0.0</A>
-      <Process class="CrudeOilDewatering">
-        <A name="heater_treater">1</A>
-      </Process>
-      <A name="stabilizer_column">0</A>
-      <A name="upgrader_type">Delayed coking</A>
-      <A name="gas_processing_path">Acid Wet Gas</A>
-      <A name="FOR">99.9</A>
-      <A name="frac_venting">0.002</A>
-      <Process class="HeavyOilDilution">
-        <A name="fraction_diluent">0.0</A>
-      </Process>
-      <A name="frac_transport_tanker">1.0</A>
-      <A name="frac_transport_barge">0.0</A>
-      <A name="frac_transport_pipeline">1.0</A>
-      <A name="frac_transport_rail">0.0</A>
-      <A name="frac_transport_truck">0.0</A>
-      <A name="transport_dist_tanker">2443.0</A>
-      <A name="transport_dist_barge">500.0</A>
-      <A name="transport_dist_pipeline">140.0</A>
-      <A name="transport_dist_rail">800.0</A>
-      <A name="transport_dist_truck">100.0</A>
-      <A name="oil_sands_mine">None</A>
-      <A name="oil_processing_path">Upgrading</A>
-      <A name="frac_CO2_breakthrough">59</A>
-      <A name="ecosystem_richness">High carbon</A>
-      <A name="field_development_intensity">High</A>
-      <A name="prod_water_inlet_temp">140.0</A>
->>>>>>> 78e31eb3
+	</Aggregator>
 	</Field>
 
 	<Field name="template">
