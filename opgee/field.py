import networkx as nx
import pint
from . import ureg
from .config import getParamAsList
from .container import Container
from .core import elt_name, instantiate_subelts, dict_from_list, TemperaturePressure, STP
from .error import (OpgeeException, OpgeeStopIteration, OpgeeMaxIterationsReached,
                    OpgeeIterationConverged, ModelValidationError, ZeroEnergyFlowError)
from .log import getLogger
from .process import Process, Aggregator, Reservoir
from .process_groups import ProcessChoice
from .stream import Stream
from .thermodynamics import Oil, Gas, Water
from opgee.processes.steam_generator import SteamGenerator
from .utils import getBooleanXML, flatten
from .energy import Energy
from .import_export import ImportExport, NATURAL_GAS, CRUDE_OIL, WATER

_logger = getLogger(__name__)


class Field(Container):
    """
    A `Field` contains all the `Process` instances associated with a single oil or
    gas field, and the `Stream` instances that connect them. It also holds an instance
    of `Reservoir`, which is a source (it has outputs only), in the process structure.

    Fields can contain mutually exclusive process choice sets that group processes to
    be enabled or disabled together as a coherent group. The "active" set is determimed
    by the value of attributes named the same as the `<ProcessChoice>` element.

    See {opgee}/etc/attributes.xml for attributes defined for the `<Field>`.
    See also :doc:`OPGEE XML documentation <opgee-xml>`
    """

    def __init__(self, name, attr_dict=None, aggs=None, procs=None, streams=None, group_names=None,
                 process_choice_dict=None):

        # Note that `procs` include only Processes defined at the top-level of the field.
        # Other Processes maybe defined within the Aggregators in `aggs`.
        super().__init__(name, attr_dict=attr_dict, aggs=aggs, procs=procs)

        self.model = None  # set in _after_init

        self.group_names = group_names
        self.stream_dict = dict_from_list(streams)

        # Remember streams that declare themselves as system boundaries. Keys must be one of the
        # values in the tuples in the _known_boundaries dictionary above.
        self.boundary_dict = boundary_dict = {}

        self.known_boundaries = known_boundaries = set(getParamAsList('OPGEE.Boundaries'))

        # Save references to boundary processes by name; fail if duplicate definitions are found.
        for proc in procs:
            boundary = proc.boundary
            if boundary:
                if boundary not in known_boundaries:
                    raise OpgeeException(
                        f"{self}: {proc} boundary {boundary} is not a known boundary name. Must be one of {known_boundaries}")

                other = boundary_dict.get(boundary)
                if other:
                    raise OpgeeException(
                        f"{self}: Duplicate declaration of boundary '{boundary}' in processes {proc} and {other}")

                boundary_dict[boundary] = proc
                _logger.debug(f"{self}: {proc} defines boundary '{boundary}'")

        self.process_choice_dict = process_choice_dict

        # Each Field has one of these built-in processes
        self.reservoir = Reservoir()

        # Additional builtin processes can be instantiated and added here if needed
        self.builtin_procs = [self.reservoir]

        all_procs = self.collect_processes()  # includes Reservoir
        self.process_dict = self.adopt(all_procs, asDict=True)

        self.extend = False

        # Stores the name of a Field that the current field copies then modifies
        # If a Field named X appears in an Analysis element, and specifies that it
        # modifies another Field Y, Field Y is copied and any elements defined within
        # Field X are merged into the copy, and the copy is added to the Model with the
        # new name. The "modifies" value is stored to record this behavior.
        self.modifies = None

        self.carbon_intensity = ureg.Quantity(0.0, "g/MJ")
        self.procs_beyond_boundary = None

        self.graph = self.cycles = None

        self.process_data = {}

        # Set in _after_init()
        self.oil = self.gas = self.water = self.steam_generator = None

        self.wellhead_tp = None

        self.stp = STP

        self.import_export = ImportExport()

    def _check_run_after_procs(self):
        """
        For procs tagged 'after="True"', allow outputs only to other "after" procs.
        """

        def _run_after_ok(proc):
            for dst in proc.successors():
                if not dst.run_after:
                    return False
            return True

        bad = [proc for proc in self.processes() if proc.run_after and not _run_after_ok(proc)]
        if bad:
            raise OpgeeException(
                f"Processes {bad} are tagged 'after=True' but have output streams to non-'after' processes")

        return True

    def _after_init(self):
        self.check_attr_constraints(self.attr_dict)

        self.model = model = self.find_parent('Model')

        self.LNG_temp = model.const("LNG-temp")

        # TODO: neither of these are used anywhere
        self.stab_column = self.attr("stabilizer_column")
        self.upgrader_type = self.attr("upgrader_type")

        self.prime_mover_type_lifting = self.attr("prime_mover_type_gas_lifting")
        self.eta_compressor_lifting = self.attr("eta_compressor_lifting")

        self.wellhead_tp = TemperaturePressure(self.attr("wellhead_temperature"), self.attr("wellhead_pressure"))

        # TODO: Why are these copied into the Field object? Why not access them from Model?
        # TODO: It's good practice to declare all instance vars in __init__ (set to None perhaps)
        #       other programmers (and PyCharm) recognize them as proper instance variables and
        #       not random values set in other methods.
        self.transport_share_fuel = model.transport_share_fuel
        self.transport_parameter = model.transport_parameter
        self.transport_by_mode = model.transport_by_mode
        self.upstream_CI = model.upstream_CI
        self.vertical_drill_df = model.vertical_drill_df
        self.horizontal_drill_df = model.horizontal_drill_df

        self.imported_gas_comp = model.imported_gas_comp

        self.oil = Oil(self)
        self.gas = Gas(self)
        self.water = Water(self)
        self.steam_generator = SteamGenerator(self)
        self.product_names = self.import_export.imports_exports().index.drop(WATER)
        self.product_boundaries = model.product_boundaries

        self.resolve_process_choices()
        self._check_run_after_procs()  # TBD: write test

        # we use networkx to reason about the directed graph of Processes (nodes)
        # and Streams (edges).
        self.graph = g = self._connect_processes()

        self.cycles = cycles = list(nx.simple_cycles(g))

        if cycles:
            _logger.debug(f"Field '{self.name}' has cycles: {cycles}")

        # TBD: document the "_after_init" processing order
        for iterator in [self.processes(), self.streams()]:
            for obj in iterator:
                obj._after_init()

    def __str__(self):
        return f"<Field '{self.name}'>"

    def _impute(self):
        max_iter = self.model.maximum_iterations

        # recursive helper function
        def _impute_upstream(proc):
            # recurse upstream, calling impute()
            if proc and proc.enabled:
                if proc.visit() >= max_iter:
                    raise OpgeeMaxIterationsReached(f"Maximum iterations ({max_iter}) reached in impute")

                proc.impute()

                upstream_procs = {stream.src_proc for stream in proc.inputs if stream.impute}
                for upstream_proc in upstream_procs:
                    _impute_upstream(upstream_proc)

        start_streams = self.find_start_streams()

        for stream in start_streams:
            if not stream.impute:
                raise OpgeeException(f"A start stream {stream} cannot have its 'impute' flag set to '0'.")

        # Find procs with start == True or find start_procs upstream from streams with exogenous data.from
        # We require that all start streams emerge from one Process.
        start_procs = {p for p in self.processes() if p.impute_start} or {stream.src_proc for stream in start_streams}

        start_count = len(start_procs)
        if start_count != 1:
            procs = f": {start_procs}" if start_count else ""

            raise OpgeeException(
                f"Expected one start process upstream from start streams, got {len(start_procs)}{procs}")

        start_proc = start_procs.pop()
        _logger.debug(f"Running impute() for {start_proc}")

        try:
            _impute_upstream(start_proc)
        except OpgeeStopIteration:
            raise OpgeeException("Impute failed due to a process loop. Use Stream attribute impute='0' to break cycle.")

    def run(self, analysis, compute_ci=True):
        """
        Run all Processes defined for this Field, in the order computed from the graph
        characteristics, using the settings in `analysis` (e.g., GWP).

        :param analysis: (Analysis) the `Analysis` to use for analysis-specific settings.
        :param compute_ci: (bool) if False, CI calculation is not performed (used by some tests)
        :return: None
        """
        if self.is_enabled():
            _logger.debug(f"Running '{self}'")

            # Cache the sets of processes within and outside the current boundary. We use
            # this information in compute_carbon_intensity() to ignore irrelevant procs.
            boundary_proc = self.boundary_process(analysis)
            self.procs_beyond_boundary = boundary_proc.beyond_boundary()

            self.reset()
            self._impute()

            self.reset_iteration()
            self.run_processes(analysis)

            self.check_balances()

            # Perform aggregations
            self.get_energy_rates()

            self.get_emission_rates(analysis, procs_to_exclude=self.procs_beyond_boundary)

            if compute_ci:
                self.compute_carbon_intensity(analysis)
            else:
                self.carbon_intensity = None  # avoid reporting a stale result

    def reset(self):
        self.reset_streams()
        self.reset_processes()

    def reset_iteration(self):
        for proc in self.processes():
            proc.reset_iteration()

    def reset_processes(self):
        for proc in self.processes():
            proc.reset()  # also resets iteration

    def reset_streams(self):
        for stream in self.streams():
            # If a stream is disabled, leave it so. Otherwise disable it if either of
            # its source or destination processes is disabled.
            if stream.enabled and not (stream.src_proc.enabled and stream.dst_proc.enabled):
                stream.set_enabled(False)

            stream.reset()

    def check_balances(self):
        for p in self.processes():
            p.check_balances()

    def boundary_processes(self):
        boundary_procs = [proc for proc in self.processes() if proc.boundary]
        return boundary_procs

    def boundary_process(self, analysis) -> Process:
        """
        Return the currently chosen boundary process.

        :return: (opgee.Process) the currently chosen boundary process
        """
        try:
            return self.boundary_dict[analysis.boundary]
        except KeyError:
            raise OpgeeException(f"{self} does not declare boundary process '{analysis.boundary}'.")

    def defined_boundaries(self):
        """
        Return the names of all boundaries defined in configuration system)
        """
        return self.known_boundaries

    def boundary_energy_flow_rate(self, analysis, raiseError=True):
        """
        Return the energy flow rate for the user's chosen system boundary, functional unit
        (oil vs gas)

        :param analysis: (Analysis) the analysis this field is part of
        :param raiseError: (bool) whether to raise an error if the energy flow is zero at the boundary
        :return: (pint.Quantity) the energy flow at the boundary
        """
        boundary_proc = self.boundary_process(analysis)
        stream = boundary_proc.sum_input_streams()

        obj = self.oil if analysis.fn_unit == 'oil' else self.gas
        energy = obj.energy_flow_rate(stream)

        if energy.m == 0:
            if raiseError:
                raise ZeroEnergyFlowError(boundary_proc)
            else:
                _logger.warning(f"Zero energy flow rate for {boundary_proc.boundary} boundary process {boundary_proc}")

        return energy

    def compute_carbon_intensity(self, analysis):
        """
        Compute carbon intensity by summing emissions from all processes within the
        selected system boundary and dividing by the flow of the functional unit
        across that boundary stream.

        :param analysis: (Analysis) the analysis this field is part of
        :return: (pint.Quantity) carbon intensity in units of g CO2e/MJ
        """
        rates = self.emissions.rates(analysis.gwp)
        onsite_emissions = rates.loc['GHG'].sum()
        net_import = self.get_net_imported_product()
        imported_emissions = self.get_imported_emissions(net_import)
        total_emissions = onsite_emissions + imported_emissions

        # TODO: add option for displacement method
        # fn_unit = NATURAL_GAS if analysis.fn_unit == 'gas' else CRUDE_OIL
        # byproduct_names = self.product_names.drop(fn_unit)
        # byproduct_carbon_credit = self.get_carbon_credit(byproduct_names, analysis)
        # total_emissions = onsite_emissions + imported_emissions - byproduct_carbon_credit
        # energy = self.boundary_energy_flow_rate(analysis)

        export_df = self.import_export.export_df

        boundary_energy_flow_rate = self.boundary_energy_flow_rate(analysis)
        self.carbon_intensity = ci = (total_emissions / boundary_energy_flow_rate).to('grams/MJ')

        export_LHV = export_df.drop(columns=["Water"]).sum(axis='columns').sum()
        # self.carbon_intensity = ci = (total_emissions / export_LHV).to('grams/MJ')

        return ci

    def get_imported_emissions(self, net_import):
        """
        Calculate imported product emissions based on the upstream CI from GREET1_2016

        :param net_import: (Pandas.Series) net import energy rates (water is mass rate)
        :return: total emissions (gCO2)
        """

        imported_emissions = ureg.Quantity(0.0, "tonne/day")
        for product, energy_rate in net_import.items():
            energy_rate = ureg.Quantity(energy_rate, "mmbtu/day") \
                if isinstance(energy_rate, pint.Quantity) is False else energy_rate
            if energy_rate.m > 0:
                imported_emissions += energy_rate * self.upstream_CI.loc[product, "EF"]

        return imported_emissions

    def get_carbon_credit(self, byproduct_names, analysis):
        """
        Calculate carbon credit from byproduct

        :param net_import: (Pandas.Series) net import energy rates (water is mass rate)
        :return: total emissions (gCO2)
        """

        carbon_credit = ureg.Quantity(0.0, "tonne/day")
        export = self.import_export.export_df
        process_names = set(export.index)
        for name in byproduct_names:
            process_name = self.product_boundaries.loc[name, analysis.boundary]
            if process_name and process_name in process_names:
                carbon_credit += export.loc[process_name, name] * self.upstream_CI.loc[name, "EF"]

        return carbon_credit

    def validate(self):
        """
        Perform logical checks on the field after loading the entire model to ensure the field
        is "well-defined". This allows the processing code to avoid testing validity at run-time.
        Field conditions include:

        - Cycles cannot span the current boundary.
        - Aggregators cannot span the current boundary.
        - The chosen system boundary is defined for this field

        :return: none
        :raises ModelValidationError: raised if any validation condition is violated.
        """

        # Accumulate error msgs so user can correct them all at once.
        msgs = []

        for proc in self.boundary_processes():
            # Cycles cannot span the current boundary. Test this by checking that the boundary
            # proc is not in any cycle. (N.B. __init__ evaluates and stores cycles.)

            # Check that there are Processes outside the current boundary. If not, nothing more to do.
            beyond = proc.beyond_boundary()
            if not beyond:
                continue

            for cycle in self.cycles:
                if proc in cycle:
                    msgs.append(f"{proc.boundary} boundary {proc} is in one or more cycles.")
                    break

            # There will generally be far fewer Processes outside the system boundary than within,
            # so we check that procs outside the boundary are not in Aggregators with members inside.
            aggs = self.descendant_aggs()
            for agg in aggs:
                procs = agg.descendant_procs()
                if not procs:
                    continue

                # See if first proc is inside or beyond the boundary, then make sure the rest are the same
                is_inside = procs[0] not in beyond
                is_beyond = not is_inside  # improves readability
                for proc in procs:
                    if (is_inside and proc in beyond) or (is_beyond and proc not in beyond):
                        msgs.append(f"{agg} spans the {proc.boundary} boundary.")

        if msgs:
            msg = "\n - ".join(msgs)
            raise ModelValidationError(f"Field validation failed:{msg}")

    def report(self, analysis):
        """
        Print a text report showing Streams, energy, and emissions.
        """
        from .utils import dequantify_dataframe

        name = self.name

        _logger.debug(f"\n*** Streams for field '{name}'")
        for stream in self.streams():
            _logger.debug(f"{stream} (tonne/day)\n{dequantify_dataframe(stream.components)}\n")

        _logger.debug(f"{self}\nEnergy consumption:\n{self.energy.data}")
        _logger.debug(
            f"\nCumulative emissions to environment (tonne/day):\n{dequantify_dataframe(self.emissions.data)}")
        _logger.debug(f"Total: {self.ghgs} CO2eq")

    def _is_cycle_member(self, process):
        """
        Return True if `process` is a member of any process cycle.

        :param process: (Process)
        :return: (bool)
        """
        return any([process in cycle for cycle in self.cycles])

    def _depends_on_cycle(self, process, visited=None):
        visited = visited or set()

        for predecessor in process.predecessors():
            if predecessor in visited:
                return True

            visited.add(predecessor)
            if self._depends_on_cycle(predecessor, visited=visited):
                return True

        return False

    def _compute_graph_sections(self):
        """
        Divide the nodes of ``self.graph`` into four disjoint sets:
        1. Nodes neither in cycle nor dependent on cycles
        2. Nodes in cycles
        3. Nodes dependent on cycles
        4. Nodes tagged "after='true'" in the XML, sorted topologically

        :return: (4-tuple of sets of Processes)
        """
        processes = self.processes()
        cycles = self.cycles

        procs_in_cycles = set(flatten(cycles)) if cycles else set()
        cycle_dependent = set()

        if cycles:
            for process in processes:
                if process not in procs_in_cycles and self._depends_on_cycle(process):
                    cycle_dependent.add(process)

        run_afters = {process for process in processes if process.run_after}

        cycle_independent = set(processes) - procs_in_cycles - cycle_dependent - run_afters
        return cycle_independent, procs_in_cycles, cycle_dependent, run_afters

    def run_processes(self, analysis):
        cycle_independent, procs_in_cycles, cycle_dependent, run_afters = self._compute_graph_sections()

        # helper function
        def run_procs_in_order(processes):
            if not processes:
                return

            sg = self.graph.subgraph(processes)
            run_order = nx.topological_sort(sg)
            for proc in run_order:
                proc.run_if_enabled(analysis)

        # run all the cycle-independent nodes in topological order
        run_procs_in_order(cycle_independent)

        # If user has indicated a process with start-cycle="true", start there, otherwise
        # find a process with cycle-independent processes as inputs, and start there.
        start_procs = [proc for proc in procs_in_cycles if proc.cycle_start]

        if len(start_procs) > 1:
            raise OpgeeException(
                f"""Only one process can have cycle-start="true"; found {len(start_procs)}: {start_procs}""")

        max_iter = self.model.maximum_iterations

        if procs_in_cycles:
            # Walk the cycle, starting at the indicated start process to generate an ordered list
            unvisited = procs_in_cycles.copy()

            if start_procs:
                ordered_cycle = []

                # recursive function to walk successors until we've visited all the procs in cycles
                def process_successors(proc):
                    if proc in unvisited:
                        unvisited.remove(proc)
                        ordered_cycle.append(proc)

                        for successor in proc.successors():
                            process_successors(successor)

                process_successors(start_procs[0])

                # add in any processes in cycles not reachable from the start proc
                for other in list(unvisited):
                    process_successors(other)

            else:
                # TBD: Compute ordering by looking for procs in cycle that are successors to
                #      cycle_independent procs. For now, just copy run using procs_in_cycles.
                ordered_cycle = procs_in_cycles

<<<<<<< HEAD
            def allConverged(proc_list):
                for proc in proc_list:
                    if not proc.iteration_converged:
                        return False

                return True

            # Iterate on the processes in cycle until all processes are converged and an
            # OpgeeStopIteration exception is thrown.
            while not allConverged(ordered_cycle):
=======
            # Iterate on the processes in cycle until a termination condition is met and an
            # OpgeeStopIteration exception is thrown, or we exceed max iterations.
            iter_count = 0
            while True:
                iter_count += 1
                if iter_count > max_iter:
                    raise OpgeeMaxIterationsReached(f"Maximum iterations ({max_iter}) reached without convergence")

>>>>>>> a0e7ecbf
                try:
                    for proc in ordered_cycle:
                        proc.run_if_enabled(analysis)

                except OpgeeIterationConverged as e:
                    _logger.debug(e)
                    break

        # run all processes dependent on cycles, which are now complete
        run_procs_in_order(cycle_dependent)

        # finally, run all "after='True'" procs, in sort order
        run_procs_in_order(run_afters)

    def _connect_processes(self):
        """
        Connect streams and processes in a directed graph.

        :return: (networkx.DiGraph) a directed graph representing the processes and streams.
        """
        g = nx.MultiDiGraph()  # allows parallel edges

        # first add all defined Processes since some (Exploration, Development & Drilling)
        # have no streams associated with them, but we still need to run the processes.
        for p in self.processes():
            g.add_node(p)

        for s in self.streams():
            s.src_proc = src = self.find_process(s.src_name)
            s.dst_proc = dst = self.find_process(s.dst_name)

            src.add_output_stream(s)
            dst.add_input_stream(s)

            g.add_edge(src, dst, stream=s)

        return g

    def streams(self):
        """
        Gets all enabled `Stream` instances for this `Field`.

        :return: (iterator of `Stream` instances) streams in this `Field`
        """
        return [s for s in self.stream_dict.values() if s.enabled]

    def processes(self):
        """
        Gets all instances of subclasses of `Process` for this `Field`.

        :return: (iterator of `Process` (subclasses) instances) in this `Field`
        """
        return self.process_dict.values()

    def process_choice_node(self, name, raiseError=True):
        """
        Find a `ProcessChoice` instance by name.

        :param name: (str) the name of the choice element
        :param raiseError: (bool) whether to raise an error if `name` is not found
        :return: (opgee.ProcessChoice) the instance found, or None
        """
        choice_node = self.process_choice_dict.get(name)
        if choice_node is None and raiseError:
            raise OpgeeException(f"Process choice '{name}' not found in field '{self.name}'")

        return choice_node

    def find_stream(self, name, raiseError=True):
        """
        Find the Stream with `name` in this Field. If not found: if
        `raiseError` is True, an error is raised, else None is returned.

        :param name: (str) the name of the Stream to find
        :param raiseError: (bool) whether to raise an error if the Stream is not found.
        :return: (Stream or None) the requested Stream, or None if not found and `raiseError` is False.
        :raises: OpgeeException if `name` is not found and `raiseError` is True
        """
        stream = self.stream_dict.get(name)

        if stream is None and raiseError:
            raise OpgeeException(f"Stream named '{name}' was not found in field '{self.name}'")

        return stream

    def find_process(self, name, raiseError=True):
        """
        Find the Process of class `name` in this Field. If not found: if
        `raiseError` is True, an error is raised, else None is returned.

        :param name: (str) the name of the subclass of Process to find
        :param raiseError: (bool) whether to raise an error if the Process is not found.
        :return: (Process or None) the requested Process, or None if not found and `raiseError` is False.
        :raises: OpgeeException if `name` is not found and `raiseError` is True
        """
        process = self.process_dict.get(name)

        if process is None and raiseError:
            raise OpgeeException(f"Process named '{name}' was not found in field '{self.name}'")

        return process

    def find_start_streams(self):
        streams = [s for s in self.streams() if s.has_exogenous_data]
        return streams

    def set_extend(self, value):
        self.extend = getBooleanXML(value)

    def set_modifies(self, modifies):
        self.modifies = modifies

    @classmethod
    def from_xml(cls, elt):
        """
        Instantiate an instance from an XML element

        :param elt: (etree.Element) representing a <Field> element
        :return: (Field) instance populated from XML
        """
        name = elt_name(elt)
        attrib = elt.attrib

        # TBD: fill in Smart Defaults here, or assume they've been filled already?
        attr_dict = cls.instantiate_attrs(elt)

        aggs = instantiate_subelts(elt, Aggregator)
        procs = instantiate_subelts(elt, Process)
        streams = instantiate_subelts(elt, Stream)

        choices = instantiate_subelts(elt, ProcessChoice)
        # Convert to lowercase to avoid simple lookup errors
        process_choice_dict = {choice.name.lower(): choice for choice in choices}

        group_names = [node.text for node in elt.findall('Group')]

        obj = Field(name, attr_dict=attr_dict, aggs=aggs, procs=procs,
                    streams=streams, group_names=group_names,
                    process_choice_dict=process_choice_dict)

        obj.set_enabled(attrib.get('enabled', '1'))
        obj.set_extend(attrib.get('extend', '0'))
        obj.set_modifies(attrib.get('modifies'))

        return obj

    def collect_processes(self):
        """
        Recursively descend the Field's Aggregators to create a list of all
        processes defined for this field. Includes Field's builtin processes.

        :return: (list of instances of Process subclasses) the processes
           defined for this field
        """

        def _collect(process_list, obj):
            for child in obj.children():
                if isinstance(child, Process):
                    process_list.append(child)
                else:
                    _collect(process_list, child)

        processes = self.builtin_procs.copy()  # copy since we're appending to this list recursively
        _collect(processes, self)
        return processes

    def save_process_data(self, **kwargs):
        """
        Allows a Process to store arbitrary data in the field's `process_data` dictionary
        for access by other processes.

        :param name: (str) the name of the data element (the dictionary key)
        :param value: (any) the value to store in the dictionary
        :return: none
        """
        for name, value in kwargs.items():
            self.process_data[name] = value

    def get_process_data(self, name, raiseError=None):
        """
        Retrieve a stored value from the field's `process_data` dictionary.

        :param name: (str) the name of the data element (the dictionary key)
        :return: (any) the value
        :raises OpgeeException: if the name is not found in `process_data`.
        """
        try:
            return self.process_data[name]
        except KeyError:
            if raiseError:
                raise OpgeeException(f"Process data dictionary does not include {name}")
            else:
                return None

    def resolve_process_choices(self):
        """
        Disable all processes referenced in a `ProcessChoice`, then enable only the processes
        in the selected `ProcessGroup`. The name of each `ProcessChoice` must also identify an
        field-level attribute, whose value indicates the user's choice of `ProcessGroup`.

        :return: None
        """
        attr_dict = self.attr_dict
        # self.dump()

        #
        # Turn off all processes identified in groups, then turn on those in the selected groups.
        #
        for choice_name, choice in self.process_choice_dict.items():
            attr = attr_dict.get(choice_name)
            if attr is None:
                raise OpgeeException(
                    f"ProcessChoice '{choice_name}' has no corresponding attribute in field '{self.name}'")

            to_enable = []
            selected_group_name = attr.value.lower()

            for group_name, group in choice.groups_dict.items():
                procs, streams = group.processes_and_streams(self)

                if group_name == selected_group_name:  # remember the ones to turn back on
                    to_enable.extend(procs)
                    to_enable.extend(streams)

                # disable all object in all groups
                for obj in procs + streams:
                    obj.set_enabled(False)

            # enable the chosen procs and streams
            for obj in to_enable:
                obj.set_enabled(True)

    def sum_process_energy(self, processes_to_exclude=None) -> Energy:

        total = Energy()
        processes_to_exclude = processes_to_exclude or []
        for proc in self.processes():
            if proc.enabled and proc.name not in processes_to_exclude:
                total.add_rates_from(proc.energy)

        return total

    def dump(self):
        """
        Print out a representation of the field's processes and streams for debugging.

        :return: none
        """
        visited = {}  # traverse a process only the first time it's encountered

        def debug(msg):
            print(msg)

        def visit(process):
            visited[process] = True
            next = []

            debug(f"\n> {process} outputs:")
            for stream in process.outputs:
                debug(f"  * {stream}")
                dst = stream.dst_proc
                if not dst in visited:
                    next.append(dst)

            for proc in next:
                visit(proc)

        debug(f"\n{self}:")
        visit(self.reservoir)<|MERGE_RESOLUTION|>--- conflicted
+++ resolved
@@ -107,7 +107,6 @@
         """
         For procs tagged 'after="True"', allow outputs only to other "after" procs.
         """
-
         def _run_after_ok(proc):
             for dst in proc.successors():
                 if not dst.run_after:
@@ -116,8 +115,7 @@
 
         bad = [proc for proc in self.processes() if proc.run_after and not _run_after_ok(proc)]
         if bad:
-            raise OpgeeException(
-                f"Processes {bad} are tagged 'after=True' but have output streams to non-'after' processes")
+            raise OpgeeException(f"Processes {bad} are tagged 'after=True' but have output streams to non-'after' processes")
 
         return True
 
@@ -158,7 +156,7 @@
         self.product_boundaries = model.product_boundaries
 
         self.resolve_process_choices()
-        self._check_run_after_procs()  # TBD: write test
+        self._check_run_after_procs()       # TBD: write test
 
         # we use networkx to reason about the directed graph of Processes (nodes)
         # and Streams (edges).
@@ -337,7 +335,7 @@
         imported_emissions = self.get_imported_emissions(net_import)
         total_emissions = onsite_emissions + imported_emissions
 
-        # TODO: add option for displacement method
+        #TODO: add option for displacement method
         # fn_unit = NATURAL_GAS if analysis.fn_unit == 'gas' else CRUDE_OIL
         # byproduct_names = self.product_names.drop(fn_unit)
         # byproduct_carbon_credit = self.get_carbon_credit(byproduct_names, analysis)
@@ -452,8 +450,7 @@
             _logger.debug(f"{stream} (tonne/day)\n{dequantify_dataframe(stream.components)}\n")
 
         _logger.debug(f"{self}\nEnergy consumption:\n{self.energy.data}")
-        _logger.debug(
-            f"\nCumulative emissions to environment (tonne/day):\n{dequantify_dataframe(self.emissions.data)}")
+        _logger.debug(f"\nCumulative emissions to environment (tonne/day):\n{dequantify_dataframe(self.emissions.data)}")
         _logger.debug(f"Total: {self.ghgs} CO2eq")
 
     def _is_cycle_member(self, process):
@@ -557,18 +554,6 @@
                 #      cycle_independent procs. For now, just copy run using procs_in_cycles.
                 ordered_cycle = procs_in_cycles
 
-<<<<<<< HEAD
-            def allConverged(proc_list):
-                for proc in proc_list:
-                    if not proc.iteration_converged:
-                        return False
-
-                return True
-
-            # Iterate on the processes in cycle until all processes are converged and an
-            # OpgeeStopIteration exception is thrown.
-            while not allConverged(ordered_cycle):
-=======
             # Iterate on the processes in cycle until a termination condition is met and an
             # OpgeeStopIteration exception is thrown, or we exceed max iterations.
             iter_count = 0
@@ -577,7 +562,6 @@
                 if iter_count > max_iter:
                     raise OpgeeMaxIterationsReached(f"Maximum iterations ({max_iter}) reached without convergence")
 
->>>>>>> a0e7ecbf
                 try:
                     for proc in ordered_cycle:
                         proc.run_if_enabled(analysis)
