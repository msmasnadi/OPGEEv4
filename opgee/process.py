--- conflicted
+++ resolved
@@ -499,15 +499,15 @@
         change in each value is less than the model's `maximum_change`, the
         run loop is terminated by throwing an OpgeeStopIteration exception.
 
-        :param value: (float or tuple of floats) the values of designated
-            'change' variables to compare each iteration. If a tuple is passed,
-            all values in the tuple must be within `maximum_change` of the
-            previously stored value.
+        :param value: (float, list/tuple of floats, pandas.Series) the values of
+            designated 'change' variables to compare each iteration. If a list, tuple,
+            or Series is used, all values contained therein must be within `maximum_change`
+            of the previously stored value.
         :return: none
-        :raises: OpgeeStopIteration if the change in `value` (versus the
+        :raises: OpgeeIterationConverged if the change in `value` (versus the
             previously stored value) is less than the `maximum_change`
-            attribute for the model. If a tuple of floats is passed in `value`,
-            all of them must pass this test.
+            attribute for the model. If a list/tuple/Series of floats is passed in
+            `value`, all of the contained values must pass this test.
         """
         if self.iteration_converged:
             return  # nothing left to do
@@ -540,19 +540,11 @@
                 pairs = zip(prior_value, value) if isinstance(value, (tuple, list)) \
                     else [(prior_value, value)]  # make a list of the one pair
 
-<<<<<<< HEAD
-            if all([converged(old, new) for old, new in pairs]):
-                self.iteration_converged = True
-                # Raises OpgeeIterationConverged exception if all process's
-                # iterator values have converged.
-                self.check_iterator_convergence()
-=======
                 if all([converged(old, new) for old, new in pairs]):
                     self.iteration_converged = True
                     # Raise OpgeeStopIteration exception if all process's
                     # iterator values have converged.
                     self.check_iterator_convergence()
->>>>>>> 5f97c96d
 
         self.iteration_value = value
 
