--- conflicted
+++ resolved
@@ -2,26 +2,6 @@
 import numpy as np
 from ..opgee_tools_wl.constant import moles_of_gas_per_SCF_STP
 from thermosteam import Chemical, Mixture
-<<<<<<< HEAD
-from ..stream import PHASE_GAS, PHASE_SOLID, PHASE_LIQUID
-
-gases = ["N2", "O2", "CO2", "H2O", "CH4", "CO2", "H2", "H2S", "SO2", "C2H6", "C3H8", "C4H10"]
-dict_gas  = {name: Chemical(name) for name in gases}
-
-class WetAir(OpgeeObject):
-    def __init__(self):
-        self.components = ["N2", "O2", "CO2", "H2O"]
-        self.mol_fraction = [0.774396, 0.20531, 0.000294, 0.02]
-        self.mixture = Mixture.from_chemicals(self.components)
-
-    def MW(self):
-        return self.mixture.MW(self.mol_fraction)
-
-class Hydrocarbon(OpgeeObject):
-    def __init__(self, res_temp, res_press):
-        self.res_temp = res_temp
-        self.res_press = res_press
-=======
 from ..stream import PHASE_GAS, PHASE_SOLID, PHASE_LIQUID, Stream
 from .. import ureg
 from pandas import Series
@@ -68,7 +48,6 @@
         dict_chemical.update(dict_non_hydrocarbon)
         Hydrocarbon.dict_chemical = dict_chemical
         return dict_chemical
->>>>>>> 85d7e34a
 
 class Oil(Hydrocarbon):
     # Bubblepoint pressure constants
@@ -110,11 +89,7 @@
         self.oil_specific_gravity = 141.5 / (131.5 + API.m)
         self.gas_comp = gas_comp
         self.gas_oil_ratio = gas_oil_ratio
-<<<<<<< HEAD
-        self.wet_air_MW = WetAir().MW
-=======
         self.wet_air_MW = WetAir().mol_weight()
->>>>>>> 85d7e34a
 
     def gas_specific_gravity(self):
         """
@@ -125,19 +100,9 @@
         """
         gas_comp = self.gas_comp
         gas_SG = 0
-<<<<<<< HEAD
-        for name, value in gas_comp.items():
-            if value > 0:
-                # TODO: name = carbon_number_to_molecule(name)
-                mw = dict_gas[name].MW
-                # TODO: take to Rich, this is not a unit conversion, because the scf is always = 1
-                density = moles_of_gas_per_SCF_STP * mw
-                gas_SG += density * value
-=======
         for component, mol_frac in gas_comp.items():
             molecular_weight = self.dict_chemical[component].MW
             gas_SG += molecular_weight * mol_frac
->>>>>>> 85d7e34a
         return gas_SG / self.wet_air_MW
 
     # TODO: pint cannot handle this unit. Talk to Rich
@@ -163,21 +128,6 @@
         """
         The solution gas oil ratio (GOR) at resevoir condition is
         the minimum of empirical correlation and bubblepoint GOR
-<<<<<<< HEAD
-
-        :return: (float) solution gas oil ratio at resevoir condition (unit = fraction)
-        """
-        oil_SG = self.oil_specific_gravity
-        res_temperature = self.res_temp
-        res_pressure = self.res_press
-        gas_SG = self.gas_specific_gravity()
-        gor_bubble = self.bubble_point_solution_GOR()
-
-        result = np.min([
-            res_pressure ** (1 / pbub_a2) *
-            oil_SG ** (-pbub_a1 / pbub_a2) *
-            np.exp(pbub_a3 / pbub_a2 * gas_sg * oil_sg) /
-=======
 
         :return: (float) solution gas oil ratio at resevoir condition (unit = fraction)
         """
@@ -191,16 +141,14 @@
             res_pressure ** (1 / self.pbub_a2) *
             oil_SG ** (-self.pbub_a1 / self.pbub_a2) *
             np.exp(self.pbub_a3 / self.pbub_a2 * gas_SG * oil_SG) /
->>>>>>> 85d7e34a
             (res_temperature.to("rankine") * gas_SG) ,
             gor_bubble
         ])
         return result
-<<<<<<< HEAD
 
     def bubble_point_pressure(self):
         """
-        
+
         :return: (float) bubblepoint pressure (unit = psia)
         """
         API = self.API
@@ -209,20 +157,6 @@
         oil_SG = self.oil_specific_gravity
         res_temperature = self.res_temp
 
-=======
-
-    def bubble_point_pressure(self):
-        """
-        
-        :return: (float) bubblepoint pressure (unit = psia)
-        """
-        API = self.API
-        gas_comp = self.gas_comp
-        GOR = self.gas_oil_ratio
-        oil_SG = self.oil_specific_gravity
-        res_temperature = self.res_temp
-
->>>>>>> 85d7e34a
         gas_SG = self.gas_specific_gravity()
         gor_bubble = self.bubble_point_solution_GOR()
 
@@ -278,11 +212,7 @@
         # temp4 = 1 / (stream.temperature.to("rankine") * gas_SG)
         # return np.min([temp1 * temp2 * temp3 * temp4, gor_bubble])
 
-<<<<<<< HEAD
-    def _saturated_formation_volume_factor(self):
-=======
     def _saturated_formation_volume_factor(self, stream):
->>>>>>> 85d7e34a
         """
         the formation volume factor is defined as the ratio of the volume of oil (plus the gas in solution)
         at the prevailing reservoir temperature and pressure to the volume of oil at standard conditions
@@ -294,18 +224,12 @@
         oil_SG = self.oil_specific_gravity
 
         gas_SG = self.gas_specific_gravity()
-<<<<<<< HEAD
-        solution_gor = self.solution_gas_oil_ratio()
-=======
         solution_gor = self.solution_gas_oil_ratio(stream)
->>>>>>> 85d7e34a
 
         result = (1 + 0.000000525 * solution_gor * (temperature - 60) +
                   0.000181 * solution_gor / oil_SG + 0.000449 * (temperature - 60) / oil_SG +
                   0.000206 * solution_gor * gas_SG / oil_SG)
         return result
-<<<<<<< HEAD
-=======
 
     def _unsat_formation_volume_factor(self):
         """
@@ -602,116 +526,8 @@
         specific_gravity = self.specific_gravity(stream)
 
         return
->>>>>>> 85d7e34a
-
-    def _unsat_formation_volume_factor(self):
-        """
-        the formation volume factor is defined as the ratio of the volume of oil (plus the gas in solution)
-        at the prevailing reservoir temperature and pressure to the volume of oil at standard conditions
-
-        :return: (float) unsaturated formation volume factor (unit = fraction)
-        """
-        bubble_oil_FVF = self.bubble_point_formation_volume_factor()
-        p_bubblepoint = self.bubble_point_pressure()
-
-        result = bubble_oil_FVF * np.exp(self.isothermal_compressibility() * (p_bubblepoint - pressure))
-        return result
-
-    def isothermal_compressibility_X(self, stream):
-        """
-        Isothermal compressibility is the change in volume of a system as the pressure changes while temperature remains constant.
-
-        :return:
-        """
-        solution_gor = self.solution_gas_oil_ratio()
-        gas_SG = self.gas_specific_gravity()
-
-        result = (iso_comp_a1 * solution_gor + iso_comp_a2 * solution_gor ** 2 +
-                  iso_comp_a3 * gas_SG + iso_comp_a4 * stream.temperature.to("rankine") ** 2)
-        return result
-
-    def isothermal_compressibility(self):
-        """
-        Regression from ...
-
-        :return:
-        """
-        oil_SG = self.oil_specific_gravity()
-        result = (55.233 - 60.588 * oil_SG) / 1e6
-        return result
-
-    def formation_volume_factor(self, stream):
-        """
-        the formation volume factor is defined as the ratio of the volume of oil (plus the gas in solution)
-        at the prevailing reservoir temperature and pressure to the volume of oil at standard conditions
-
-        :return:(float) final formation volume factor (unit = fraction)
-        """
-        p_bubblepoint = self.bubble_point_pressure()
-
-        if stream.pressure < p_bubblepoint:
-            result = self._saturated_formation_volume_factor()
-        else:
-            result = self._unsat_formation_volume_factor()
-        return result
-
-    def density(self):
-        """
-        crude oil density
-
-        :return: (float) crude oil density (unit = lb/ft3)
-        """
-        oil_SG = self.oil_specific_gravity
-
-        gas_SG = self.gas_specific_gravity()
-        solution_gor = self.solution_gas_oil_ratio()
-        volume_factor = self.volume_factor()
-
-        result = (62.42796 * oil_SG + 0.0136 * gas_sg * solution_gor) / volume_factor
-        return result
-
-    def mass_energy_density(self):
-        """
-
-        :return:(float) mass energy density (unit = btu/lb)
-        """
-        API = self.API
-
-        result = (oil_LHV_a1 + oil_LHV_a2 * API -
-                  oil_LHV_a3 * API**2 - oil_LHV_a4 * F31**3)
-        return result
-
-    #TODO: cut this into the Hydrocarbon class
-    def volume_energy_density(self):
-        """
-
-        :return:(float) volume energy density (unit = J/m3)
-        """
-        mass_energy_density = self.mass_energy_density()
-        density = self.density()
-
-        result = mass_energy_density * density * 1e+6
-        return result
-
-    def energy_flow_rate(self, stream):
-        """
-
-        :return:(float) energy flow rate (unit = btu/day)
-        """
-        #TODO: ask Rich if this is the right way to get the phase mass rate
-        mass_flow_rate = stream.hydrocarbon_rate(PHASE_LIQUID)
-        mass_energy_density = self.mass_energy_density()
-
-<<<<<<< HEAD
+
+
         #TODO: ask Rich, what is the best way to direct convert tonne/day to lb/day
         result = mass_energy_density * mass_flow_rate.to("lb/day")
-        return result
-
-
-class Gas(Hydrocarbon):
-    def __init__(self, res_temp, res_press):
-        super().__init__(res_temp, res_press)
-=======
-
-
->>>>>>> 85d7e34a
+        return result