--- conflicted
+++ resolved
@@ -150,7 +150,6 @@
     "Check that two Quantities are approximately equal"
     return a.m == pytest.approx(b.m, abs=abs)
 
-
 # Test gas processing units
 def test_VRUCompressor(test_model):
     analysis = test_model.get_analysis('test_gas_processes')
@@ -300,6 +299,7 @@
     total = proc.energy.data.sum()
     expected = ureg.Quantity(245.10194671727402, "mmbtu/day")
     assert approx_equal(total, expected)
+
 
 
 def test_SourGasInjection(test_model):
@@ -372,24 +372,8 @@
     assert proc.find_output_stream("gas").gas_flow_rates().sum() == ureg.Quantity(22187.2424492469, "tonne/day")
 
 
-<<<<<<< HEAD
-def test_NGReinjection(test_model):
-    analysis = test_model.get_analysis('test_gas_processes')
-    field = analysis.get_field('test_NGReinjection')
-    field.run(analysis)
-    proc = field.find_process('GasPartition')
-    # ensure total energy flow rates
-    assert proc.find_output_stream("gas for gas reinjection compressor").gas_flow_rates().sum() == \
-           ureg.Quantity(2407.8565298000003, "tonne/day")
-    assert proc.find_output_stream("gas").gas_flow_rates().sum() == ureg.Quantity(4674.0744402, "tonne/day")
-
-
-def test_CO2Flooding_sour_gas_reinjection(test_model):
-    analysis = test_model.get_analysis('test_gas_processes')
-=======
 def test_CO2Flooding_sour_gas_reinjection(test_model_with_change):
     analysis = test_model_with_change.get_analysis('test_gas_processes')
->>>>>>> d6c0d6e7
     field = analysis.get_field('test_CO2Flooding')
     field.save_process_data(sour_gas_reinjection_mass_rate=ureg.Quantity(8387.50113, "tonne/day"))
     field.run(analysis)
@@ -436,25 +420,3 @@
            ureg.Quantity(1662.4875399999996, "tonne/day")
     assert proc.find_output_stream("gas").gas_flow_rates().sum() == 0
 
-
-def test_GasLiftingCompressor(test_model):
-    analysis = test_model.get_analysis('test_gas_processes')
-    field = analysis.get_field('test_GasLiftingCompressor')
-    field.run(analysis)
-    proc = field.find_process('GasLiftingCompressor')
-    # ensure total energy flow rates
-    total = proc.energy.data.sum()
-    expected = ureg.Quantity(143.67018427181395, "mmbtu/day")
-    assert approx_equal(total, expected)
-
-
-# Test common processing units
-def test_ReservoirWellInterface(test_model):
-    analysis = test_model.get_analysis('test_common_processes')
-    field = analysis.get_field('test_ReservoirWellInterface')
-    field.run(analysis)
-    proc = field.find_process('ReservoirWellInterface')
-    # ensure total energy flow rates
-    total = proc.energy.data.sum()
-    expected = ureg.Quantity(143.67018427181395, "mmbtu/day")
-    assert approx_equal(total, expected)